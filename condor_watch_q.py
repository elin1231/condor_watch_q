#!/usr/bin/python

# Copyright 2019 HTCondor Team, Computer Sciences Department,
# University of Wisconsin-Madison, WI.
#
# Licensed under the Apache License, Version 2.0 (the "License");
# you may not use this file except in compliance with the License.
# You may obtain a copy of the License at
#
#    http://www.apache.org/licenses/LICENSE-2.0
#
# Unless required by applicable law or agreed to in writing, software
# distributed under the License is distributed on an "AS IS" BASIS,
# WITHOUT WARRANTIES OR CONDITIONS OF ANY KIND, either express or implied.
# See the License for the specific language governing permissions and
# limitations under the License.

from __future__ import print_function

import argparse
import collections
import getpass
import itertools
import sys
import textwrap
import enum
import datetime
import os
import time
import operator
import shutil
<<<<<<< HEAD
=======
import re
import contextlib
>>>>>>> 5c6d4096

import htcondor
import classad


def parse_args():
    parser = argparse.ArgumentParser(
        prog="condor_watch_q",
        description=textwrap.dedent(
            """
            Track the status of HTCondor jobs over time without repeatedly 
            querying the Schedd.

            If no users, cluster ids, or event logs are given, condor_watch_q will 
            default to tracking all of the current user's jobs.

            Any option beginning with a single "-" can be specified by its unique
            prefix. For example, these commands are all equivalent:

                condor_watch_q -clusters 12345
                condor_watch_q -clu 12345
                condor_watch_q -c 12345

            By default, condor_watch_q will not exit on its own. You can tell it
            to exit when certain conditions are met. For example, to exit when
            all of the jobs it is tracking are done (with exit code 0) or when any
            job is held (with exit code 1), run

                condor_watch_q -exit all,done,0 -exit any,held,1
            """
        ),
        formatter_class=argparse.RawDescriptionHelpFormatter,
        add_help=False,
    )

    parser.add_argument(
        "-help",
        action="help",
        default=argparse.SUPPRESS,
        help="Show this help message and exit.",
    )

    # select which jobs to track
    parser.add_argument(
        "-users", nargs="+", metavar="USER", help="Which users to track."
    )
    parser.add_argument(
        "-clusters", nargs="+", metavar="CLUSTER_ID", help="Which cluster IDs to track."
    )
    parser.add_argument(
        "-files", nargs="+", metavar="FILE", help="Which event logs to track."
    )
    parser.add_argument(
        "-batches", nargs="+", metavar="BATCH_NAME", help="Which batch names to track."
    )

    parser.add_argument(
        "-collector",
        action="store",
        nargs=1,
        default=None,
        help="Which collector to contact to find the schedd, if needed. Defaults to the local collector.",
    )
    parser.add_argument(
        "-schedd",
        action="store",
        nargs=1,
        default=None,
        help="Which schedd to contact for queries, if needed. Defaults to the local schedd.",
    )

    # select when (if) to exit
    parser.add_argument(
        "-exit",
        action=ExitConditions,
        metavar="GROUPER,JOB_STATUS[,EXIT_CODE]",
        help=textwrap.dedent(
            """
            Specify conditions under which condor_watch_q should exit. 

            GROUPER is one of {{{}}}.

            JOB_STATUS is one of {{{}}}.

            "active" means "in the queue".

            To specify multiple exit conditions, pass this option multiple times.
            """.format(
                ", ".join(EXIT_GROUPERS.keys()), ", ".join(EXIT_JOB_STATUS_CHECK.keys())
            )
        ),
    )

    parser.add_argument(
        "-abbreviate",
        action="store_true",
        help="Abbreviate path components to the shortest unique prefix.",
    )

    parser.add_argument(
        "-groupby",
        action="store",
        default="batch",
        choices=("batch", "log", "cluster"),
        help=textwrap.dedent(
            """
            Select what attribute to group jobs by.
    
            Note that batch names can only be determined if the tracked jobs were
            found in the queue; if they were not, a default batch name is used.
            """
        ),
    )

    parser.add_argument(
        "-table",
        "-no-table",
        action=NegateAction,
        nargs=0,
        default=True,
        help="Enable/disable the table. Enabled by default.",
    )
    parser.add_argument(
        "-progress",
        "-no-progress",
        action=NegateAction,
        nargs=0,
        default=True,
        help="Enable/disable the progress bar. Enabled by default.",
    )
    parser.add_argument(
        "-summary",
        "-no-summary",
        action=NegateAction,
        nargs=0,
        default=True,
        help="Enable/disable the summary line. Enabled by default.",
    )
    parser.add_argument(
        "-summary-type",
        action="store",
        choices=("totals", "percentages"),
        default="totals",
        help="Choose what to display on the summary line. By default, show totals.",
    )
    parser.add_argument(
        "-updated-at",
        "-no-updated-at",
        action=NegateAction,
        nargs=0,
        default=True,
        help='Enable/disable the "updated at" line. Enabled by default.',
    )
    parser.add_argument(
        "-color",
        "-no-color",
        action=NegateAction,
        nargs=0,
        default=sys.stdout.isatty(),
        help="Enable/disable colored output. Enabled by default if STDOUT is a terminal.",
    )
    parser.add_argument(
        "-refresh",
        "-no-refresh",
        action=NegateAction,
        nargs=0,
        default=sys.stdout.isatty(),
        help="Enable/disable refreshing output (instead of appending). Enabled by default if STDOUT is a terminal.",
    )

    parser.add_argument(
        "-debug", action="store_true", help="Turn on HTCondor debug printing."
    )

    args = parser.parse_args()

    args.groupby = {
        "log": "event_log_path",
        "cluster": "cluster_id",
        "batch": "batch_name",
    }[args.groupby]

    return args


class ExitConditions(argparse.Action):
    def __call__(self, parser, args, values, option_string=None):
        v = values.split(",")
        if len(v) == 3:
            grouper, status, exit_code = v
        elif len(v) == 2:
            grouper, status = v
            exit_code = 0
        else:
            parser.error(message="invalid -exit specification")

        if grouper not in EXIT_GROUPERS:
            parser.error(
                message='invalid GROUPER "{}", must be one of {{ {} }}'.format(
                    grouper, ", ".join(EXIT_GROUPERS.keys())
                )
            )

        if status not in EXIT_JOB_STATUS_CHECK:
            parser.error(
                message='invalid JOB_STATUS "{}", must be one of {{ {} }}'.format(
                    status, ", ".join(EXIT_JOB_STATUS_CHECK.keys())
                )
            )

        try:
            exit_code = int(exit_code)
        except ValueError:
            parser.error(
                message='EXIT_CODE must be an integer, but was "{}"'.format(exit_code)
            )

        if getattr(args, self.dest, None) is None:
            setattr(args, self.dest, [])

        getattr(args, self.dest).append((grouper, status, exit_code))


class NegateAction(argparse.Action):
    def __call__(self, parser, args, values, option_string=None):
        setattr(args, self.dest, option_string.rstrip("-").startswith("no"))


def cli():
    args = parse_args()

    if args.debug:
        print("Enabling HTCondor debug output...", file=sys.stderr)
        htcondor.enable_debug()

    return watch_q(
        users=args.users,
        cluster_ids=args.clusters,
        event_logs=args.files,
        batches=args.batches,
        collector=args.collector,
        schedd=args.schedd,
        exit_conditions=args.exit,
        group_by=args.groupby,
        table=args.table,
        progress_bar=args.progress,
        summary=args.summary,
        summary_type=args.summary_type,
        updated_at=args.updated_at,
        color=args.color,
        refresh=args.refresh,
        abbreviate_path_components=args.abbreviate,
    )


EXIT_GROUPERS = {"all": all, "any": any, "none": lambda _: not any(_)}
EXIT_JOB_STATUS_CHECK = {
    "active": lambda s: s in ACTIVE_STATES,
    "done": lambda s: s is JobStatus.COMPLETED,
    "idle": lambda s: s is JobStatus.IDLE,
    "held": lambda s: s is JobStatus.HELD,
}


TOTAL = "TOTAL"
ACTIVE_JOBS = "JOB_IDS"
EVENT_LOG = "LOG"
CLUSTER_ID = "CLUSTER"
BATCH_NAME = "BATCH"
MIN_JOB_ID = "MIN_JOB_ID"


# attribute is the Python attribute name of the Cluster object
# key is the key in the events and job rows
GROUPBY_ATTRIBUTE_TO_AD_KEY = {
    "event_log_path": EVENT_LOG,
    "cluster_id": CLUSTER_ID,
    "batch_name": BATCH_NAME,
}
GROUPBY_AD_KEY_TO_ATTRIBUTE = {v: k for k, v in GROUPBY_ATTRIBUTE_TO_AD_KEY.items()}


def watch_q(
    users=None,
    cluster_ids=None,
    event_logs=None,
    batches=None,
    collector=None,
    schedd=None,
    exit_conditions=None,
    group_by="batch_name",
    table=True,
    progress_bar=True,
    summary=True,
    summary_type="totals",
    updated_at=True,
    color=True,
    refresh=True,
    abbreviate_path_components=False,
):
    if users is None and cluster_ids is None and event_logs is None and batches is None:
        users = [getpass.getuser()]
    if exit_conditions is None:
        exit_conditions = []

    key = GROUPBY_ATTRIBUTE_TO_AD_KEY[group_by]

    row_fmt = (lambda s, r: colorize(s, determine_row_color(r))) if color else None

    cluster_ids, event_logs, batch_names = find_job_event_logs(
        users, cluster_ids, event_logs, batches, collector=collector, schedd=schedd
    )
    if cluster_ids is not None and len(cluster_ids) == 0:
        print("No jobs found")
        sys.exit(0)

    tracker = JobStateTracker(event_logs, batch_names)

    exit_checks = []
    for grouper, checker, exit_code in exit_conditions:
        disp = "{} {}".format(grouper, checker)
        exit_grouper = EXIT_GROUPERS[grouper.lower()]
        exit_check = EXIT_JOB_STATUS_CHECK[checker.lower()]
        exit_checks.append((exit_grouper, exit_check, exit_code, disp))

    try:
        msg = None

        while True:
            with display_temporary_message("Reading new events...", enabled=refresh):
                processing_messages = tracker.process_events()

            if msg is not None and refresh:
                prev_lines = list(msg.splitlines())
                prev_len_lines = [len(line) for line in prev_lines]

                move = "\033[{}A\r".format(len(prev_len_lines))
                clear = "\n".join(" " * len(line) for line in prev_lines) + "\n"
                sys.stdout.write(move + clear + move)
                sys.stdout.flush()

            now = datetime.datetime.now().strftime("%Y-%m-%d %H:%M:%S")

            if len(processing_messages) > 0:
                print(
                    "\n".join("{} | {}".format(now, m) for m in processing_messages),
                    file=sys.stderr,
                )

<<<<<<< HEAD
            rows, totals = group_jobs_by(tracker.clusters, key)
=======
            groups_by_key = group_clusters_by_key(tracker.clusters, key)
            rows_by_key, totals = make_rows_from_groups(groups_by_key, key)
>>>>>>> 5c6d4096

            headers, rows_by_key = strip_empty_columns(rows_by_key)

            # strip out 0 values
<<<<<<< HEAD
            rows = [{k: v for k, v in row.items() if v != 0} for row in rows]

            if key == EVENT_LOG:
                for row in rows:
                    row[key] = normalize_path(
                        row[key], abbreviate_path_components=abbreviate_path_components
                    )

            rows.sort(key=lambda r: r[MIN_JOB_ID])

            msg = make_table(
                headers=[key] + headers,
                rows=rows,
                row_fmt=row_fmt,
                alignment=TABLE_ALIGNMENT,
                fill="-",
=======
            rows_by_key = {
                key: {k: v for k, v in row.items() if v != 0}
                for key, row in rows_by_key.items()
            }

            if key == EVENT_LOG and abbreviate_path_components:
                for row in rows_by_key.values():
                    row[key] = abbreviate_path(row[key])

            rows_by_key = sorted(
                rows_by_key.items(),
                key=lambda key_row: min(
                    cluster.cluster_id for cluster in groups_by_key[key_row[0]]
                ),
>>>>>>> 5c6d4096
            )

            try:
                width = shutil.get_terminal_size((80, 20)).columns - 1
            except AttributeError:  # Python 2 is missing shutil.get_terminal_size
                width = 79
            width = min(width, 79)

            msg = []

            if table:
                msg += make_table(
                    headers=[key] + headers,
                    rows=[row for _, row in rows_by_key],
                    row_fmt=row_fmt,
                    alignment=TABLE_ALIGNMENT,
                    fill="-",
                )
                msg += [""]

            if progress_bar:
                msg += make_progress_bar(totals=totals, width=width, color=color)
                msg += [""]

            if summary:
                if summary_type == "totals":
                    msg += make_summary_with_totals(totals, width=width)
                elif summary_type == "percentages":
                    msg += make_summary_with_percentages(totals, width=width)
                msg += [""]

            if updated_at:
                msg += ["Updated at {}".format(now)] + [""]

            # msg[:-1] because we need to strip the last blank section delimiter line off
            msg = "\n".join(msg[:-1])

            if not refresh:
                msg += "\n..."

            print(msg)

            for grouper, checker, exit_code, disp in exit_checks:
                if grouper((checker(s) for s in tracker.job_states)):
                    print(
                        'Exiting with code {} because of condition "{}" at {}'.format(
                            exit_code, disp, now
                        )
                    )
                    sys.exit(exit_code)

            time.sleep(2)
    except KeyboardInterrupt:
        sys.exit(0)


@contextlib.contextmanager
def display_temporary_message(msg, enabled=True):
    """Display a single-line message until the context ends."""
    if enabled:
        print(msg, end="")
        sys.stdout.flush()

        yield

        print("\r{}\r".format(" " * len(msg)), end="")
        sys.stdout.flush()
    else:
        yield


PROJECTION = ["ClusterId", "Owner", "UserLog", "JobBatchName", "Iwd"]


def find_job_event_logs(
    users=None, cluster_ids=None, files=None, batches=None, collector=None, schedd=None
):
    if users is None:
        users = []
    if cluster_ids is None:
        cluster_ids = []
    if files is None:
        files = []
    if batches is None:
        batches = []

    constraint = " || ".join(
        itertools.chain(
            ("Owner == {}".format(classad.quote(u)) for u in users),
            ("ClusterId == {}".format(cid) for cid in cluster_ids),
            ("JobBatchName == {}".format(b) for b in batches),
        )
    )
    if constraint != "":
        ads = get_schedd(collector=collector, schedd=schedd).query(
            constraint, PROJECTION
        )
    else:
        ads = []

    cluster_ids = set()
    event_logs = set()
    batch_names = {}
    already_warned_missing_log = set()
    for ad in ads:
        cluster_id = ad["ClusterId"]
        cluster_ids.add(cluster_id)
        batch_names[cluster_id] = ad.get("JobBatchName")

        try:
            log_path = ad["UserLog"]
        except KeyError:
            if cluster_id not in already_warned_missing_log:
                print(
                    "WARNING: cluster {} does not have a job event log file (set log=<path> in the submit description)".format(
                        cluster_id
                    ),
                    file=sys.stderr,
                )
                already_warned_missing_log.add(cluster_id)
            continue

        # if the path is not absolute, try to make it absolute using the
        # job's initial working directory
        if not os.path.isabs(log_path):
            log_path = os.path.abspath(os.path.join(ad["Iwd"], log_path))

        event_logs.add(log_path)

    for file in files:
        event_logs.add(os.path.abspath(file))

    return cluster_ids, event_logs, batch_names


def get_schedd(collector=None, schedd=None):
    if collector is None and schedd is None:
        schedd = htcondor.Schedd()
    else:
        coll = htcondor.Collector(collector)
        schedd_ad = coll.locate(htcondor.DaemonTypes.Schedd, schedd)
        schedd = htcondor.Schedd(schedd_ad)

    return schedd


class Cluster:
    def __init__(self, cluster_id, event_log_path, batch_name):
        self.cluster_id = cluster_id
        self.event_log_path = event_log_path
        self._batch_name = batch_name

        self.job_to_state = {}

    @property
    def batch_name(self):
        return self._batch_name or "ID: {}".format(self.cluster_id)

    def __setitem__(self, key, value):
        self.job_to_state[key] = value

    def __getitem__(self, item):
        return self.job_to_state[item]

    def items(self):
        return self.job_to_state.items()

    def __iter__(self):
        return iter(self.items())


class JobStateTracker:
    def __init__(self, event_log_paths, batch_names):
        event_readers = {}
        for event_log_path in event_log_paths:
            try:
                reader = htcondor.JobEventLog(event_log_path).events(0)
                event_readers[event_log_path] = reader
            except (OSError, IOError) as e:
                print(
                    "WARNING: Could not open event log at {} for reading, so it will be ignored. Reason: {}".format(
                        event_log_path, e
                    ),
                    file=sys.stderr,
                )

        self.event_readers = event_readers
        self.state = collections.defaultdict(lambda: collections.defaultdict(dict))

        self.batch_names = batch_names

        self.cluster_id_to_cluster = {}

    def process_events(self):
        messages = []

        for event_log_path, events in self.event_readers.items():
            while True:
                try:
                    event = next(events)
                except StopIteration:
                    break
                except Exception as e:
                    messages.append(
                        "ERROR: failed to parse event from {}. Reason: {}".format(
                            event_log_path, e
                        )
                    )
                    continue

                new_status = JOB_EVENT_STATUS_TRANSITIONS.get(event.type, None)
                if new_status is None:
                    continue

                cluster = self.cluster_id_to_cluster.setdefault(
                    event.cluster,
                    Cluster(
                        cluster_id=event.cluster,
                        event_log_path=event_log_path,
                        batch_name=self.batch_names.get(event.cluster),
                    ),
                )

                cluster[event.proc] = new_status

        return messages

    @property
    def clusters(self):
        return self.cluster_id_to_cluster.values()

    @property
    def job_states(self):
        for cluster in self.clusters:
            for job, state in cluster:
                yield state


def make_rows_from_groups(groups, key):
    totals = collections.defaultdict(int)
    rows = {}

    for attribute_value, clusters in groups.items():
        row_data = row_data_from_job_state(clusters)

        totals[TOTAL] += row_data[TOTAL]
        for status in JobStatus:
            totals[status] += row_data[status]

        if key == EVENT_LOG:
            row_data[key] = normalize_path(attribute_value)
        else:
            row_data[key] = attribute_value

        rows[attribute_value] = row_data

    return rows, totals


class Color(str, enum.Enum):
    BLACK = "\033[30m"
    RED = "\033[31m"
    BRIGHT_RED = "\033[31;1m"
    GREEN = "\033[32m"
    BRIGHT_GREEN = "\033[32;1m"
    YELLOW = "\033[33m"
    BRIGHT_YELLOW = "\033[33;1m"
    BLUE = "\033[34m"
    BRIGHT_BLUE = "\033[34;1m"
    MAGENTA = "\033[35m"
    BRIGHT_MAGENTA = "\033[35;1m"
    CYAN = "\033[36m"
    BRIGHT_CYAN = "\033[36;1m"
    WHITE = "\033[37m"
    BRIGHT_WHITE = "\033[37;1m"
    RESET = "\033[0m"


def colorize(string, color):
    return color + string + Color.RESET


def determine_row_color(row):
    if row.get(JobStatus.HELD, 0) > 0:
        return Color.RED
    elif row.get(JobStatus.COMPLETED) == row.get("TOTAL"):
        return Color.GREEN
    elif row.get(JobStatus.RUNNING, 0) > 0:
        return Color.CYAN
    elif row.get(JobStatus.IDLE, 0) > 0:
        return Color.YELLOW
    else:
        return Color.BRIGHT_WHITE


def group_clusters_by_key(clusters, key):
    getter = operator.attrgetter(GROUPBY_AD_KEY_TO_ATTRIBUTE[key])

    groups = collections.defaultdict(list)
    for cluster in clusters:
        groups[getter(cluster)].append(cluster)

    return groups


def strip_empty_columns(rows_by_key):
    dont_include = set()
    for h in HEADERS:
        if all((row[h] == 0 for row in rows_by_key.values())):
            dont_include.add(h)
    dont_include -= ALWAYS_INCLUDE
    headers = [h for h in HEADERS if h not in dont_include]
    for row_data in dont_include:
        for row in rows_by_key.values():
            row.pop(row_data)

    return headers, rows_by_key


def row_data_from_job_state(clusters):
    row_data = {js: 0 for js in JobStatus}
    active_job_ids = []

    for cluster in clusters:
        for proc_id, job_state in cluster:
            row_data[job_state] += 1

            if job_state in ACTIVE_STATES:
                active_job_ids.append("{}.{}".format(cluster.cluster_id, proc_id))

    row_data[TOTAL] = sum(row_data.values())
    active_job_ids.sort(key=lambda jobid: jobid.split("."))
<<<<<<< HEAD

    if len(active_job_ids) == 0:
        row_data[MIN_JOB_ID] = "0"
    else:
        row_data[MIN_JOB_ID] = active_job_ids[0]
=======
>>>>>>> 5c6d4096

    if len(active_job_ids) > 2:
        active_job_ids = [active_job_ids[0], active_job_ids[-1]]
        row_data[ACTIVE_JOBS] = " ... ".join(active_job_ids)
    else:
        row_data[ACTIVE_JOBS] = ", ".join(active_job_ids)

    return row_data


def normalize_path(path):
    possibilities = []

    abs = os.path.abspath(path)
    home_dir = os.path.expanduser("~")
    cwd = os.getcwd()

    possibilities.append(abs)

    relative_to_user_home = os.path.relpath(path, home_dir)
    possibilities.append(os.path.join("~", relative_to_user_home))

    relative_to_cwd = os.path.relpath(path, cwd)
    if not relative_to_cwd.startswith("../"):  # i.e, it is not *above* the cwd
        possibilities.append(os.path.join(".", relative_to_cwd))

    return min(possibilities, key=len)


def abbreviate_path(path):
    abbreviated_components = []
    path_to_here = ""
    components = split_all(path)
    for component in components[:-1]:
        path_to_here = os.path.expanduser(os.path.join(path_to_here, component))

        if component in ("~", "."):
            abbreviated_components.append(component)
            continue

        contents = os.listdir(os.path.dirname(path_to_here))
        if len(contents) == 1:
            longest_common = ""
        else:
            longest_common = os.path.commonprefix(contents)

        abbreviated_components.append(component[: len(longest_common) + 1])

    abbreviated_components.append(components[-1])

    return os.path.join(*abbreviated_components)


def split_all(path):
    allparts = []
    while 1:
        parts = os.path.split(path)
        if parts[0] == path:  # sentinel for absolute paths
            allparts.insert(0, parts[0])
            break
        elif parts[1] == path:  # sentinel for relative paths
            allparts.insert(0, parts[1])
            break
        else:
            path = parts[0]
            allparts.insert(0, parts[1])
    return allparts


class JobStatus(enum.Enum):
    REMOVED = "REMOVED"
    HELD = "HELD"
    IDLE = "IDLE"
    RUNNING = "RUN"
    COMPLETED = "DONE"
    TRANSFERRING_OUTPUT = "TRANSFERRING_OUTPUT"
    SUSPENDED = "SUSPENDED"

    def __str__(self):
        return self.value

    @classmethod
    def ordered(cls):
        return (
            cls.REMOVED,
            cls.HELD,
            cls.SUSPENDED,
            cls.IDLE,
            cls.RUNNING,
            cls.TRANSFERRING_OUTPUT,
            cls.COMPLETED,
        )


ACTIVE_STATES = {
    JobStatus.IDLE,
    JobStatus.RUNNING,
    JobStatus.TRANSFERRING_OUTPUT,
    JobStatus.HELD,
    JobStatus.SUSPENDED,
}

ALWAYS_INCLUDE = {
    JobStatus.IDLE,
    JobStatus.RUNNING,
    JobStatus.COMPLETED,
    EVENT_LOG,
    TOTAL,
}

TABLE_ALIGNMENT = {
    EVENT_LOG: "ljust",
    CLUSTER_ID: "ljust",
    TOTAL: "rjust",
    ACTIVE_JOBS: "ljust",
    BATCH_NAME: "ljust",
}
for k in JobStatus:
    TABLE_ALIGNMENT[k] = "rjust"

HEADERS = list(JobStatus.ordered()) + [TOTAL, ACTIVE_JOBS]

JOB_EVENT_STATUS_TRANSITIONS = {
    htcondor.JobEventType.SUBMIT: JobStatus.IDLE,
    htcondor.JobEventType.JOB_EVICTED: JobStatus.IDLE,
    htcondor.JobEventType.JOB_UNSUSPENDED: JobStatus.IDLE,
    htcondor.JobEventType.JOB_RELEASED: JobStatus.IDLE,
    htcondor.JobEventType.SHADOW_EXCEPTION: JobStatus.IDLE,
    htcondor.JobEventType.JOB_RECONNECT_FAILED: JobStatus.IDLE,
    htcondor.JobEventType.JOB_TERMINATED: JobStatus.COMPLETED,
    htcondor.JobEventType.EXECUTE: JobStatus.RUNNING,
    htcondor.JobEventType.JOB_HELD: JobStatus.HELD,
    htcondor.JobEventType.JOB_SUSPENDED: JobStatus.SUSPENDED,
    htcondor.JobEventType.JOB_ABORTED: JobStatus.REMOVED,
}


def make_table(headers, rows, fill="", header_fmt=None, row_fmt=None, alignment=None):
    if header_fmt is None:
        header_fmt = lambda _: _
    if row_fmt is None:
        row_fmt = lambda _a, _b: _a
    if alignment is None:
        alignment = {}

    headers = tuple(headers)
    lengths = [len(str(h)) for h in headers]

    align_methods = [alignment.get(h, "center") for h in headers]
    processed_rows = []
    for row in rows:
        processed_rows.append([str(row.get(key, fill)) for key in headers])

    for row in processed_rows:
        lengths = [max(curr, len(entry)) for curr, entry in zip(lengths, row)]

    header = header_fmt(
        "  ".join(
            getattr(str(h), a)(l) for h, l, a in zip(headers, lengths, align_methods)
        ).rstrip()
    )

    lines = [
        row_fmt(
            "  ".join(
                getattr(f, a)(l)
                for f, l, a in zip(processed_row, lengths, align_methods)
            ),
            original_row,
        )
        for original_row, processed_row in zip(rows, processed_rows)
    ]

    return [header] + lines


<<<<<<< HEAD
def make_progress_bar(totals, color=True):
    try:
        bar_length = shutil.get_terminal_size((80, 20)).columns - 20
    except Exception:
        bar_length = 80 - 20

    complete_length = int(
        round(bar_length * totals[JobStatus.COMPLETED] / float(totals[TOTAL]))
    )
    held_length = int(round(bar_length * totals[JobStatus.HELD] / float(totals[TOTAL])))
    run_length = int(
        round(bar_length * totals[JobStatus.RUNNING] / float(totals[TOTAL]))
    )
    idle_length = int(round(bar_length * totals[JobStatus.IDLE] / float(totals[TOTAL])))

    completion_percent = round(
        100.0 * totals[JobStatus.COMPLETED] / float(totals[TOTAL]), 1
    )
    held_percent = round(100.0 * totals[JobStatus.HELD] / float(totals[TOTAL]), 1)

    complete_bar = "=" * complete_length
    held_bar = "!" * held_length
    run_bar = "-" * run_length
    idle_bar = "-" * idle_length

    if color:
        complete_bar = colorize(complete_bar, Color.GREEN)
        held_bar = colorize(held_bar, Color.RED)
        run_bar = colorize(run_bar, Color.CYAN)
        idle_bar = colorize(idle_bar, Color.BRIGHT_YELLOW)

    bar = complete_bar + held_bar + run_bar + idle_bar
    return "[{}] Completed: {}%, Held: {}%".format(
        bar, completion_percent, held_percent
=======
ANSI_ESCAPE_RE = re.compile(r"\x1B(?:[@-Z\\-_]|\[[0-?]*[ -/]*[@-~])")


def strip_ansi(string):
    return ANSI_ESCAPE_RE.sub("", string)


def make_progress_bar(totals, width=None, color=True):
    width = width or 79
    width -= 2  # account for the wrapping [ ]

    num_total = float(totals[TOTAL])

    fractions = [
        safe_divide(n, num_total)
        for n in (
            totals[JobStatus.HELD]
            + totals[JobStatus.SUSPENDED]
            + totals[JobStatus.REMOVED],
            totals[JobStatus.IDLE],
            totals[JobStatus.RUNNING],
            totals[JobStatus.COMPLETED],
        )
    ]

    bar_section_lengths = [int(width * f) for f in fractions]

    # give any rounded-off space to the longest part of the bar
    bar_section_lengths[argmax(bar_section_lengths)] += width - sum(bar_section_lengths)

    bar = "[{}]".format(
        "".join(
            colorize(char * length, c) if color else char * length
            for char, length, c in zip(
                ("!", "-", "=", "#"),
                bar_section_lengths,
                (Color.RED, Color.BRIGHT_YELLOW, Color.CYAN, Color.GREEN),
            )
        )
>>>>>>> 5c6d4096
    )

    return [bar]


def argmax(iter):
    return max(enumerate(iter), key=lambda x: x[1])[0]


SUMMARY_STATES = [
    JobStatus.COMPLETED,
    JobStatus.REMOVED,
    JobStatus.IDLE,
    JobStatus.RUNNING,
    JobStatus.HELD,
    JobStatus.SUSPENDED,
]
SUMMARY_MESSAGES = ["completed", "removed", "idle", "running", "held", "suspended"]


def make_summary_with_totals(totals, width=None):
    strip = 11

    while True:
        strip -= 1

        summary = "Total: {} jobs; {}".format(
            totals[TOTAL],
            ", ".join(
                "{} {}".format(totals[status], msg[:strip])
                for status, msg in zip(SUMMARY_STATES, SUMMARY_MESSAGES)
                if totals[status] > 0
            ),
        )

        if width is None or len(summary) <= width or strip <= 2:
            break

    return [summary]


def make_summary_with_percentages(totals, width=None):
    num_total = totals[TOTAL]
    percentages = [
        round(100.0 * safe_divide(totals[s], num_total)) for s in SUMMARY_STATES
    ]

    summary = "Total: {} jobs; {}".format(
        totals[TOTAL],
        ", ".join(
            "{}% {}".format(p, msg) for p, msg in zip(percentages, SUMMARY_MESSAGES)
        ),
    )

    if width is not None and len(summary[0]) > width:
        summary = "Total: {} jobs; {}".format(
            totals[TOTAL],
            ", ".join(
                "{}% {}".format(p, msg[0].upper())
                for p, msg in zip(percentages, SUMMARY_MESSAGES)
            ),
        )

    return [summary]


def safe_divide(numerator, denominator, default=0):
    try:
        return numerator / denominator
    except ZeroDivisionError:
        return default


if __name__ == "__main__":
    cli()<|MERGE_RESOLUTION|>--- conflicted
+++ resolved
@@ -29,11 +29,8 @@
 import time
 import operator
 import shutil
-<<<<<<< HEAD
-=======
 import re
 import contextlib
->>>>>>> 5c6d4096
 
 import htcondor
 import classad
@@ -383,34 +380,12 @@
                     file=sys.stderr,
                 )
 
-<<<<<<< HEAD
-            rows, totals = group_jobs_by(tracker.clusters, key)
-=======
             groups_by_key = group_clusters_by_key(tracker.clusters, key)
             rows_by_key, totals = make_rows_from_groups(groups_by_key, key)
->>>>>>> 5c6d4096
 
             headers, rows_by_key = strip_empty_columns(rows_by_key)
 
             # strip out 0 values
-<<<<<<< HEAD
-            rows = [{k: v for k, v in row.items() if v != 0} for row in rows]
-
-            if key == EVENT_LOG:
-                for row in rows:
-                    row[key] = normalize_path(
-                        row[key], abbreviate_path_components=abbreviate_path_components
-                    )
-
-            rows.sort(key=lambda r: r[MIN_JOB_ID])
-
-            msg = make_table(
-                headers=[key] + headers,
-                rows=rows,
-                row_fmt=row_fmt,
-                alignment=TABLE_ALIGNMENT,
-                fill="-",
-=======
             rows_by_key = {
                 key: {k: v for k, v in row.items() if v != 0}
                 for key, row in rows_by_key.items()
@@ -425,7 +400,6 @@
                 key=lambda key_row: min(
                     cluster.cluster_id for cluster in groups_by_key[key_row[0]]
                 ),
->>>>>>> 5c6d4096
             )
 
             try:
@@ -758,14 +732,6 @@
 
     row_data[TOTAL] = sum(row_data.values())
     active_job_ids.sort(key=lambda jobid: jobid.split("."))
-<<<<<<< HEAD
-
-    if len(active_job_ids) == 0:
-        row_data[MIN_JOB_ID] = "0"
-    else:
-        row_data[MIN_JOB_ID] = active_job_ids[0]
-=======
->>>>>>> 5c6d4096
 
     if len(active_job_ids) > 2:
         active_job_ids = [active_job_ids[0], active_job_ids[-1]]
@@ -942,42 +908,6 @@
     return [header] + lines
 
 
-<<<<<<< HEAD
-def make_progress_bar(totals, color=True):
-    try:
-        bar_length = shutil.get_terminal_size((80, 20)).columns - 20
-    except Exception:
-        bar_length = 80 - 20
-
-    complete_length = int(
-        round(bar_length * totals[JobStatus.COMPLETED] / float(totals[TOTAL]))
-    )
-    held_length = int(round(bar_length * totals[JobStatus.HELD] / float(totals[TOTAL])))
-    run_length = int(
-        round(bar_length * totals[JobStatus.RUNNING] / float(totals[TOTAL]))
-    )
-    idle_length = int(round(bar_length * totals[JobStatus.IDLE] / float(totals[TOTAL])))
-
-    completion_percent = round(
-        100.0 * totals[JobStatus.COMPLETED] / float(totals[TOTAL]), 1
-    )
-    held_percent = round(100.0 * totals[JobStatus.HELD] / float(totals[TOTAL]), 1)
-
-    complete_bar = "=" * complete_length
-    held_bar = "!" * held_length
-    run_bar = "-" * run_length
-    idle_bar = "-" * idle_length
-
-    if color:
-        complete_bar = colorize(complete_bar, Color.GREEN)
-        held_bar = colorize(held_bar, Color.RED)
-        run_bar = colorize(run_bar, Color.CYAN)
-        idle_bar = colorize(idle_bar, Color.BRIGHT_YELLOW)
-
-    bar = complete_bar + held_bar + run_bar + idle_bar
-    return "[{}] Completed: {}%, Held: {}%".format(
-        bar, completion_percent, held_percent
-=======
 ANSI_ESCAPE_RE = re.compile(r"\x1B(?:[@-Z\\-_]|\[[0-?]*[ -/]*[@-~])")
 
 
@@ -1017,7 +947,6 @@
                 (Color.RED, Color.BRIGHT_YELLOW, Color.CYAN, Color.GREEN),
             )
         )
->>>>>>> 5c6d4096
     )
 
     return [bar]
