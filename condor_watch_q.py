#!/usr/bin/env python

# Copyright 2019 HTCondor Team, Computer Sciences Department,
# University of Wisconsin-Madison, WI.
#
# Licensed under the Apache License, Version 2.0 (the "License");
# you may not use this file except in compliance with the License.
# You may obtain a copy of the License at
#
#    http://www.apache.org/licenses/LICENSE-2.0
#
# Unless required by applicable law or agreed to in writing, software
# distributed under the License is distributed on an "AS IS" BASIS,
# WITHOUT WARRANTIES OR CONDITIONS OF ANY KIND, either express or implied.
# See the License for the specific language governing permissions and
# limitations under the License.

from __future__ import print_function

import argparse
import collections
import getpass
import itertools
import sys
import textwrap
import enum
import datetime
import os
import time

import htcondor
import classad


def parse_args():
    parser = argparse.ArgumentParser(
        prog="condor_watch_q",
        description=textwrap.dedent(
            """
            Track the status of HTCondor jobs over time without repeatedly 
            querying the Schedd.
            
            If no users, cluster ids, or event logs are given, condor_watch_q will 
            default to tracking all of the current user's jobs.
            
            Any option beginning with a single "-" can be specified by its unique
            prefix. For example, these commands are all equivalent:
            
                condor_watch_q -clusters 12345
                condor_watch_q -clu 12345
                condor_watch_q -c 12345
                
            By default, condor_watch_q will not exit on its own. You can tell it
            to exit when certain conditions are met. For example, to exit when
            all of the jobs it is tracking are done (with exit code 0) or when any
            job is held (with exit code 1), run
            
                condor_watch_q -exit all done 0 -exit any held 1
            """
        ),
        formatter_class=argparse.RawDescriptionHelpFormatter,
        add_help=False,
    )

    parser.add_argument(
        "-help",
        action="help",
        default=argparse.SUPPRESS,
        help="Show this help message and exit.",
    )

    # select which jobs to track
    parser.add_argument(
        "-users", nargs="+", metavar="USER", help="Which users to track."
    )
    parser.add_argument(
        "-clusters", nargs="+", metavar="CLUSTER_ID", help="Which cluster IDs to track."
    )
    parser.add_argument(
        "-files", nargs="+", metavar="FILE", help="Which event logs to track."
    )
    parser.add_argument(
        "-batches", nargs="+", metavar="BATCH_NAME", help="Which batch names to track."
    )

    # select when (if) to exit
    parser.add_argument(
        "-exit",
        action=ExitConditions,
        metavar="GROUPER,JOB_STATUS[,EXIT_CODE]",
        help=textwrap.dedent(
            """
            Specify conditions under which condor_watch_q should exit. 
            To specify additional conditions, pass this option again.
            
            GROUPER is one of {{{}}}.
            
            JOB_STATUS is one of {{{}}}.
            
            "active" means "in the queue".
            
            To specify multiple exit conditions, pass this option multiple times.
            """.format(
                ", ".join(EXIT_GROUPERS.keys()), ", ".join(EXIT_JOB_STATUS_CHECK.keys())
            )
        ),
    )

    parser.add_argument(
        "-abbreviate",
        action="store_true",
        help="Abbreviate path components to the shortest unique prefix.",
    )

    parser.add_argument(
        "-groupby",
        action="store",
        default="batch",
        choices=("batch", "log", "cluster"),
        help="Select what to group jobs by.",
    )

    parser.add_argument(
        "-debug", action="store_true", help="Turn on HTCondor debug printing."
    )

    args = parser.parse_args()

    return args


class ExitConditions(argparse.Action):
    def __call__(self, parser, args, values, option_string=None):
        v = values.split(",")
        if len(v) == 3:
            grouper, status, exit_code = v
        elif len(v) == 2:
            grouper, status = v
            exit_code = 0
        else:
            parser.error(message="invalid -exit specification")

        if grouper not in EXIT_GROUPERS:
            parser.error(
                message='invalid GROUPER "{}", must be one of {{ {} }}'.format(
                    grouper, ", ".join(EXIT_GROUPERS.keys())
                )
            )

        if status not in EXIT_JOB_STATUS_CHECK:
            parser.error(
                message='invalid JOB_STATUS "{}", must be one of {{ {} }}'.format(
                    status, ", ".join(EXIT_JOB_STATUS_CHECK.keys())
                )
            )

        try:
            exit_code = int(exit_code)
        except ValueError:
            parser.error(
                message='EXIT_CODE must be an integer, but was "{}"'.format(exit_code)
            )

        if getattr(args, self.dest, None) is None:
            setattr(args, self.dest, [])

        getattr(args, self.dest).append((grouper, status, exit_code))


def cli():
    args = parse_args()

    if args.debug:
        htcondor.enable_debug()

    return watch_q(
        users=args.users,
        cluster_ids=args.clusters,
        event_logs=args.files,
        batches=args.batches,
        exit_conditions=args.exit,
        abbreviate_path_components=args.abbreviate,
        groupby=args.groupby,
    )


EXIT_GROUPERS = {"all": all, "any": any, "none": lambda _: not any(_)}
EXIT_JOB_STATUS_CHECK = {
    "active": lambda s: s in ACTIVE_STATES,
    "done": lambda s: s is JobStatus.COMPLETED,
    "idle": lambda s: s is JobStatus.IDLE,
    "held": lambda s: s is JobStatus.HELD,
}


def watch_q(
    users=None,
    cluster_ids=None,
    event_logs=None,
    batches=None,
    exit_conditions=None,
    abbreviate_path_components=False,
    groupby="log",
):
    if users is None and cluster_ids is None and event_logs is None:
        users = [getpass.getuser()]
    if exit_conditions is None:
        exit_conditions = []

    cluster_ids, event_logs, batch_names = find_job_event_logs(
        users, cluster_ids, event_logs
    )
    if cluster_ids is not None and len(cluster_ids) == 0:
        print("No jobs found")
        sys.exit(0)

    state = JobStateTracker(event_logs, batch_names)

    exit_checks = []
    for grouper, checker, exit_code in exit_conditions:
        disp = "{} {}".format(grouper, checker)
        exit_grouper = EXIT_GROUPERS[grouper.lower()]
        exit_check = EXIT_JOB_STATUS_CHECK[checker.lower()]
        exit_checks.append((exit_grouper, exit_check, exit_code, disp))

    try:
        msg = None
        while True:
            reading = "Reading new events..."
            print(reading, end="")
            sys.stdout.flush()
            state.process_events()
            print("\r" + (len(reading) * " ") + "\r" + "\033[1A")
            sys.stdout.flush()

            if msg is not None:
                prev_lines = list(msg.splitlines())
                prev_len_lines = [len(line) for line in prev_lines]

                move = "\033[{}A\r".format(len(prev_len_lines))
                clear = "\n".join(" " * len(line) for line in prev_lines) + "\n"
                sys.stdout.write(move + clear + move)

            now = datetime.datetime.now().strftime("%Y-%m-%d %H:%M:%S")
            if groupby == "log":
                msg = state.table_by_event_log(
                    abbreviate_path_components=abbreviate_path_components
                )
            elif groupby == "cluster":
                msg = state.table_by_cluster_id()
            elif groupby == "batch":
                msg = state.table_by_batch_name()
            else:
                raise ValueError(
                    'groupby must be one of {{ log, cluster }}, but was "{}"'.format(
                        groupby
                    )
                )
            msg = msg.splitlines()
            msg += ["", "Updated at {}".format(now)]
            msg = "\n".join(msg)

            print(msg)

            for grouper, checker, exit_code, disp in exit_checks:
                if grouper((checker(s) for _, _, s in state.job_states())):
                    print(
                        'Exiting with code {} because of condition "{}" at {}'.format(
                            exit_code, disp, now
                        )
                    )
                    sys.exit(exit_code)

            time.sleep(2)
    except KeyboardInterrupt:
        sys.exit(0)


<<<<<<< HEAD
PROJECTION = ["ClusterId", "Owner", "UserLog", "Iwd"]
=======
PROJECTION = ["ClusterId", "Owner", "UserLog", "JobBatchName"]
>>>>>>> a035b04c


def find_job_event_logs(users=None, cluster_ids=None, files=None, batches=None):
    if users is None:
        users = []
    if cluster_ids is None:
        cluster_ids = []
    if files is None:
        files = []
    if batches is None:
        batches = []

    constraint = " || ".join(
        itertools.chain(
            ("Owner == {}".format(classad.quote(u)) for u in users),
            ("ClusterId == {}".format(cid) for cid in cluster_ids),
            ("JobBatchName == {}".format(b) for b in batches),
        )
    )
    if constraint != "":
        ads = query(constraint=constraint, projection=PROJECTION)
    else:
        ads = []

    cluster_ids = set()
    event_logs = set()
    batch_names = {}
    already_warned_missing_log = set()
    for ad in ads:
        cluster_id = ad["ClusterId"]
        cluster_ids.add(cluster_id)
<<<<<<< HEAD
        cluster_log = None
=======
        batch_names[cluster_id] = ad.get("JobBatchName", "ID: {}".format(cluster_id))
>>>>>>> a035b04c
        try:
            if os.path.isabs(ad["UserLog"]):
                cluster_log = ad["UserLog"]
            elif "Iwd" in ad:
                cluster_log = os.path.join(ad["Iwd"], ad["UserLog"])
        except KeyError:
            pass

        if cluster_log is None:
            if cluster_id in already_warned_missing_log:
                continue

            print(
                "WARNING: cluster {} does not have a job event log".format(cluster_id)
            )
            already_warned_missing_log.add(cluster_id)
        elif not os.access(cluster_log, os.R_OK):
            if cluster_id in already_warned_missing_log:
                continue

            print(
                "WARNING: cluster {} has an unreadable log file at {} (permission denied); ignoring".format(
                    cluster_id, cluster_log
                )
            )
            already_warned_missing_log.add(cluster_id)

        else:
            event_logs.add(cluster_log)

    for file in files:
        event_logs.add(os.path.abspath(file))

    return cluster_ids, event_logs, batch_names


def query(constraint, projection=None):
    schedd = htcondor.Schedd()
    ads = schedd.query(constraint, projection)
    return ads


TOTAL = "TOTAL"
ACTIVE_JOBS = "ACTIVE_JOBS"
EVENT_LOG = "LOG"
CLUSTER_ID = "CLUSTER"
BATCH_NAME = "BATCH"


class JobStateTracker:
    def __init__(self, event_log_paths, batch_names):
        self.event_readers = {
            p: htcondor.JobEventLog(p).events(0) for p in event_log_paths
        }
        self.state = collections.defaultdict(lambda: collections.defaultdict(dict))

        self.batch_names = batch_names

    def job_states(self):
        for event_log, clusters in self.state.items():
            for cluster_id, procs in clusters.items():
                for proc_id, job_status in procs.items():
                    yield (cluster_id, proc_id, job_status)

    def process_events(self):
        for event_log_path, events in self.event_readers.items():
            event = "(Unknown)"
            try:
                for event in events:
                    new_status = JOB_EVENT_STATUS_TRANSITIONS.get(event.type, None)
                    if new_status is not None:
                        self.state[event_log_path][event.cluster][
                            event.proc
                        ] = new_status
            except IOError:
                # TODO: how should we handle this?  Forget all our jobs?  Warn user?
                print(
                    "Error when reading file {}; last good event processed was {}.".format(
                        event_log_path, event
                    ),
                    file=sys.stderr,
                )
                raise

    def table_by_event_log(self, abbreviate_path_components=False):
        headers = [EVENT_LOG] + list(JobStatus.ordered()) + [TOTAL, ACTIVE_JOBS]
        rows = []
        event_log_names = {
            k: normalize_path(k, abbreviate_path_components=abbreviate_path_components)
            for k in self.state.keys()
        }
        for event_log_path, state in sorted(self.state.items()):
            # todo: total should be derived from somewhere else, for late materialization
            d = {js: 0 for js in JobStatus}
            live_job_ids = []
            for cluster_id, proc_statuses in state.items():
                for proc_status in proc_statuses.values():
                    d[proc_status] += 1

                live_proc_ids = [
                    p for p, status in proc_statuses.items() if status in ACTIVE_STATES
                ]

                if len(live_proc_ids) > 0:
                    if len(live_proc_ids) == 1:
                        x = "{}.{}".format(cluster_id, live_proc_ids[0])
                    else:
                        x = "{}.{}-{}".format(
                            cluster_id, min(live_proc_ids), max(live_proc_ids)
                        )
                    live_job_ids.append(x)

            d[TOTAL] = sum(d.values())
            d[EVENT_LOG] = event_log_names[event_log_path]
            d[ACTIVE_JOBS] = ", ".join(live_job_ids)
            rows.append(d)

        dont_include = set()
        for h in headers:
            if all((row[h] == 0 for row in rows)):
                dont_include.add(h)
        dont_include -= ALWAYS_INCLUDE
        headers = [h for h in headers if h not in dont_include]
        for d in dont_include:
            for row in rows:
                row.pop(d)

        return table(headers=headers, rows=rows, alignment=TABLE_ALIGNMENT)

    def table_by_cluster_id(self):
        headers = [CLUSTER_ID] + list(JobStatus.ordered()) + [TOTAL, ACTIVE_JOBS]
        rows = []
        for event_log_path, state in sorted(self.state.items()):
            # todo: total should be derived from somewhere else, for late materialization
            for cluster_id, proc_statuses in state.items():
                d = {js: 0 for js in JobStatus}
                live_job_ids = []
                for proc_status in proc_statuses.values():
                    d[proc_status] += 1

                live_proc_ids = [
                    p for p, status in proc_statuses.items() if status in ACTIVE_STATES
                ]

                if len(live_proc_ids) > 0:
                    if len(live_proc_ids) == 1:
                        x = "{}.{}".format(cluster_id, live_proc_ids[0])
                    else:
                        x = "{}.{}-{}".format(
                            cluster_id, min(live_proc_ids), max(live_proc_ids)
                        )
                    live_job_ids.append(x)

                d[TOTAL] = sum(d.values())
                d[CLUSTER_ID] = cluster_id
                d[ACTIVE_JOBS] = ", ".join(live_job_ids)
                rows.append(d)

        rows.sort(key=lambda r: r[CLUSTER_ID])

        dont_include = set()
        for h in headers:
            if all((row[h] == 0 for row in rows)):
                dont_include.add(h)
        dont_include -= ALWAYS_INCLUDE
        headers = [h for h in headers if h not in dont_include]
        for d in dont_include:
            for row in rows:
                row.pop(d)

        return table(headers=headers, rows=rows, alignment=TABLE_ALIGNMENT)

    def table_by_batch_name(self):
        headers = [BATCH_NAME] + list(JobStatus.ordered()) + [TOTAL, ACTIVE_JOBS]
        rows = []
        data = {
            batch: {js: 0 for js in JobStatus} for batch in self.batch_names.values()
        }
        live_job_ids = collections.defaultdict(list)
        for event_log_path, state in sorted(self.state.items()):
            for cluster_id, proc_statuses in state.items():
                batch_name = self.batch_names[cluster_id]
                try:
                    batch_name = self.batch_names[cluster_id]
                except KeyError:
                    # when in batch mode, we can't display anything that we
                    # don't have the batch name for, which can happen if we
                    # see events in a log for a cluster that has already left
                    # the queue
                    continue
                d = data[batch_name]
                for proc_status in proc_statuses.values():
                    d[proc_status] += 1

                live_proc_ids = [
                    p for p, status in proc_statuses.items() if status in ACTIVE_STATES
                ]

                if len(live_proc_ids) > 0:
                    if len(live_proc_ids) == 1:
                        x = "{}.{}".format(cluster_id, live_proc_ids[0])
                    else:
                        x = "{}.{}-{}".format(
                            cluster_id, min(live_proc_ids), max(live_proc_ids)
                        )
                    live_job_ids[batch_name].append(x)

        for batch_name, d in data.items():
            d[TOTAL] = sum(d.values())
            d[BATCH_NAME] = batch_name
            d[ACTIVE_JOBS] = ", ".join(live_job_ids[batch_name])
            rows.append(d)

        rows.sort(key=lambda r: r[BATCH_NAME])

        dont_include = set()
        for h in headers:
            if all((row[h] == 0 for row in rows)):
                dont_include.add(h)
        dont_include -= ALWAYS_INCLUDE
        headers = [h for h in headers if h not in dont_include]
        for d in dont_include:
            for row in rows:
                row.pop(d)

        return table(headers=headers, rows=rows, alignment=TABLE_ALIGNMENT)


def normalize_path(path, abbreviate_path_components=False):
    possibilities = []

    abs = os.path.abspath(path)
    home_dir = os.path.expanduser("~")
    cwd = os.getcwd()

    possibilities.append(abs)

    relative_to_user_home = os.path.relpath(path, home_dir)
    possibilities.append(os.path.join("~", relative_to_user_home))

    relative_to_cwd = os.path.relpath(path, cwd)
    if not relative_to_cwd.startswith("../"):  # i.e, it is not *above* the cwd
        possibilities.append(os.path.join(".", relative_to_cwd))

    if abbreviate_path_components:
        possibilities = map(abbreviate_path, possibilities)

    return min(possibilities, key=len)


def abbreviate_path(path):
    abbreviated_components = []
    path_to_here = ""
    components = split_all(path)
    for component in components[:-1]:
        path_to_here = os.path.expanduser(os.path.join(path_to_here, component))

        if component in ("~", "."):
            abbreviated_components.append(component)
            continue

        contents = os.listdir(os.path.dirname(path_to_here))
        if len(contents) == 1:
            longest_common = ""
        else:
            longest_common = os.path.commonprefix(contents)

        abbreviated_components.append(component[: len(longest_common) + 1])

    abbreviated_components.append(components[-1])

    return os.path.join(*abbreviated_components)


def split_all(path):
    allparts = []
    while 1:
        parts = os.path.split(path)
        if parts[0] == path:  # sentinel for absolute paths
            allparts.insert(0, parts[0])
            break
        elif parts[1] == path:  # sentinel for relative paths
            allparts.insert(0, parts[1])
            break
        else:
            path = parts[0]
            allparts.insert(0, parts[1])
    return allparts


class JobStatus(enum.Enum):
    REMOVED = "REMOVED"
    HELD = "HELD"
    IDLE = "IDLE"
    RUNNING = "RUN"
    COMPLETED = "DONE"
    TRANSFERRING_OUTPUT = "TRANSFERRING_OUTPUT"
    SUSPENDED = "SUSPENDED"

    def __str__(self):
        return self.value

    @classmethod
    def ordered(cls):
        return (
            cls.REMOVED,
            cls.HELD,
            cls.SUSPENDED,
            cls.IDLE,
            cls.RUNNING,
            cls.TRANSFERRING_OUTPUT,
            cls.COMPLETED,
        )


ACTIVE_STATES = {
    JobStatus.IDLE,
    JobStatus.RUNNING,
    JobStatus.TRANSFERRING_OUTPUT,
    JobStatus.HELD,
    JobStatus.SUSPENDED,
}

ALWAYS_INCLUDE = {
    JobStatus.IDLE,
    JobStatus.RUNNING,
    JobStatus.COMPLETED,
    EVENT_LOG,
    TOTAL,
}

TABLE_ALIGNMENT = {
    EVENT_LOG: "ljust",
    CLUSTER_ID: "ljust",
    TOTAL: "rjust",
    ACTIVE_JOBS: "ljust",
    BATCH_NAME: "ljust",
}
for k in JobStatus:
    TABLE_ALIGNMENT[k] = "rjust"

JOB_EVENT_STATUS_TRANSITIONS = {
    htcondor.JobEventType.SUBMIT: JobStatus.IDLE,
    htcondor.JobEventType.JOB_EVICTED: JobStatus.IDLE,
    htcondor.JobEventType.JOB_UNSUSPENDED: JobStatus.IDLE,
    htcondor.JobEventType.JOB_RELEASED: JobStatus.IDLE,
    htcondor.JobEventType.SHADOW_EXCEPTION: JobStatus.IDLE,
    htcondor.JobEventType.JOB_RECONNECT_FAILED: JobStatus.IDLE,
    htcondor.JobEventType.JOB_TERMINATED: JobStatus.COMPLETED,
    htcondor.JobEventType.EXECUTE: JobStatus.RUNNING,
    htcondor.JobEventType.JOB_HELD: JobStatus.HELD,
    htcondor.JobEventType.JOB_SUSPENDED: JobStatus.SUSPENDED,
    htcondor.JobEventType.JOB_ABORTED: JobStatus.REMOVED,
}


def table(headers, rows, fill="", header_fmt=None, row_fmt=None, alignment=None):
    if header_fmt is None:
        header_fmt = lambda _: _
    if row_fmt is None:
        row_fmt = lambda _: _
    if alignment is None:
        alignment = {}

    headers = tuple(headers)
    lengths = [len(str(h)) for h in headers]

    align_methods = [alignment.get(h, "center") for h in headers]

    processed_rows = []
    for row in rows:
        processed_rows.append([str(row.get(key, fill)) for key in headers])

    for row in processed_rows:
        lengths = [max(curr, len(entry)) for curr, entry in zip(lengths, row)]

    header = header_fmt(
        "  ".join(
            getattr(str(h), a)(l) for h, l, a in zip(headers, lengths, align_methods)
        ).rstrip()
    )

    lines = [
        row_fmt(
            "  ".join(getattr(f, a)(l) for f, l, a in zip(row, lengths, align_methods))
        )
        for row in processed_rows
    ]

    output = "\n".join([header] + lines)

    return output


if __name__ == "__main__":
    import random

    schedd = htcondor.Schedd()

    home = os.path.expanduser("~")

    t = str(int(time.time()))

    for x in range(1, 6):
        log = os.path.join(home, t, "{}.log".format(x))

        # if x == 2:
        #     log = os.path.join(
        #         home,
        #         "deeply",
        #         "nested",
        #         "path",
        #         "to",
        #         "veryveryveryveryveryveryveryveryverylong",
        #         "{}.log".format(x),
        #     )
        # if x == 3:
        #     log = os.path.join(
        #         home,
        #         "deeply",
        #         "nested",
        #         "path",
        #         "to",
        #         "veryveryveryberrylong",
        #         "{}.log".format(x),
        #     )
        # if x == 4:
        #     log = None

        if log is not None:
            try:
                os.makedirs(os.path.dirname(log))
            except OSError:
                pass

        s = dict(
            executable="/bin/sleep",
            arguments="1",
            hold=False,
            transfer_input_files="nope" if x == 4 else "",
            jobbatchname="batch {}".format(x),
        )
        if log is not None:
            s["log"] = log

        sub = htcondor.Submit(s)
        with schedd.transaction() as txn:
            sub.queue(txn, random.randint(1, 5))
        with schedd.transaction() as txn:
            sub.queue(txn, random.randint(1, 5))

    os.system("condor_q")
    print()

    # os.chdir(os.path.join(home, "deeply", "nested"))
    os.chdir(os.path.expanduser("~"))
    print("Running from", os.getcwd())
    print("-" * 40)

    cli()<|MERGE_RESOLUTION|>--- conflicted
+++ resolved
@@ -276,11 +276,7 @@
         sys.exit(0)
 
 
-<<<<<<< HEAD
-PROJECTION = ["ClusterId", "Owner", "UserLog", "Iwd"]
-=======
-PROJECTION = ["ClusterId", "Owner", "UserLog", "JobBatchName"]
->>>>>>> a035b04c
+PROJECTION = ["ClusterId", "Owner", "UserLog", "JobBatchName", "Iwd"]
 
 
 def find_job_event_logs(users=None, cluster_ids=None, files=None, batches=None):
@@ -312,11 +308,8 @@
     for ad in ads:
         cluster_id = ad["ClusterId"]
         cluster_ids.add(cluster_id)
-<<<<<<< HEAD
+        batch_names[cluster_id] = ad.get("JobBatchName", "ID: {}".format(cluster_id))
         cluster_log = None
-=======
-        batch_names[cluster_id] = ad.get("JobBatchName", "ID: {}".format(cluster_id))
->>>>>>> a035b04c
         try:
             if os.path.isabs(ad["UserLog"]):
                 cluster_log = ad["UserLog"]
