--- conflicted
+++ resolved
@@ -239,16 +239,11 @@
         batches=args.batches,
         exit_conditions=args.exit,
         group_by=args.groupby,
-<<<<<<< HEAD
-        no_color=args.nocolor,
-        no_progress_bar=args.noprogress,
-=======
         progress_bar=args.progress,
         summary=args.summary,
         color=args.color,
         refresh=args.refresh,
         abbreviate_path_components=args.abbreviate,
->>>>>>> 8d2f9dc3
     )
 
 
@@ -290,12 +285,6 @@
     color=True,
     refresh=True,
     abbreviate_path_components=False,
-<<<<<<< HEAD
-    group_by="log",
-    no_color=None,
-    no_progress_bar=None,
-=======
->>>>>>> 8d2f9dc3
 ):
     if users is None and cluster_ids is None and event_logs is None:
         users = [getpass.getuser()]
@@ -354,27 +343,6 @@
                     file=sys.stderr,
                 )
 
-<<<<<<< HEAD
-            totals, msg = table_by(
-                tracker.clusters,
-                group_by,
-                no_color,
-                abbreviate_path_components=abbreviate_path_components,
-            )
-            summary = "{} jobs; {} completed, {} removed, {} idle, {} running, {} held, {} suspended".format(
-                totals[TOTAL],
-                totals[JobStatus.COMPLETED],
-                totals[JobStatus.REMOVED],
-                totals[JobStatus.IDLE],
-                totals[JobStatus.RUNNING],
-                totals[JobStatus.HELD],
-                totals[JobStatus.SUSPENDED],
-            )
-            msg = msg.splitlines()
-            msg += ["", summary, "", "Updated at {}".format(now)]
-            if not no_progress_bar:
-                msg += [progress_bar(totals, no_color)]
-=======
             rows, totals = group_jobs_by(tracker.clusters, key,)
 
             headers, rows = strip_empty_columns(rows)
@@ -405,7 +373,6 @@
                 msg += ["", make_summary(totals)]
 
             msg += ["", "Updated at {}".format(now)]
->>>>>>> 8d2f9dc3
             msg = "\n".join(msg)
 
             if not refresh:
@@ -609,25 +576,11 @@
                 yield state
 
 
-<<<<<<< HEAD
-def table_by(clusters, attribute, no_color, abbreviate_path_components):
-    key = {
-        "event_log_path": EVENT_LOG,
-        "cluster_id": CLUSTER_ID,
-        "batch_name": BATCH_NAME,
-    }[attribute]
-
-    totals = collections.defaultdict(int)
-    rows = []
-
-    for attribute_value, clusters in group_clusters_by(clusters, attribute).items():
-=======
 def group_jobs_by(clusters, key):
     totals = collections.defaultdict(int)
     rows = []
 
     for attribute_value, clusters in group_clusters_by(clusters, key).items():
->>>>>>> 8d2f9dc3
         row_data = row_data_from_job_state(clusters)
 
         totals[TOTAL] += row_data[TOTAL]
@@ -639,50 +592,6 @@
         row_data[key] = attribute_value
         rows.append(row_data)
 
-<<<<<<< HEAD
-    if key == EVENT_LOG:
-        for row in rows:
-            row[key] = normalize_path(
-                row[key], abbreviate_path_components=abbreviate_path_components
-            )
-    rows.sort(key=lambda r: r[key])
-
-    row_colors = []
-    if not no_color:
-        row_colors = color_match(rows)
-    headers, rows = strip_empty_columns(rows)
-
-    for r in rows:
-        for x in r:
-            if r.get(x) == 0:
-                r[x] = "-"
-
-    return (
-        totals,
-        table(
-            headers=[key] + headers,
-            rows=rows,
-            row_colors=row_colors,
-            alignment=TABLE_ALIGNMENT,
-        ),
-    )
-
-
-def color_match(rows):
-    row_colors = []
-    for row in rows:
-        if row.get(JobStatus.HELD) != 0:
-            row_colors.append(Color.RED)
-        elif row.get(JobStatus.COMPLETED) == row.get("TOTAL"):
-            row_colors.append(Color.GREEN)
-        elif row.get(JobStatus.IDLE) == row.get("TOTAL"):
-            row_colors.append(Color.BLUE)
-        elif row.get(JobStatus.RUNNING) != 0:
-            row_colors.append(Color.CYAN)
-        else:
-            row_colors.append(Color.GREY)
-    return row_colors
-=======
     return rows, totals
 
 
@@ -720,7 +629,6 @@
         return Color.YELLOW
     else:
         return Color.BRIGHT_WHITE
->>>>>>> 8d2f9dc3
 
 
 def group_clusters_by(clusters, key):
@@ -898,22 +806,7 @@
 }
 
 
-<<<<<<< HEAD
-class Color(str, enum.Enum):
-    RED = "\033[31m"
-    GREEN = "\033[32m"
-    CYAN = "\033[36m"
-    BLUE = "\033[34m"
-    GREY = "\033[37m"
-    ENDC = "\033[0m"
-
-
-def table(
-    headers, rows, row_colors, fill="", header_fmt=None, row_fmt=None, alignment=None
-):
-=======
 def make_table(headers, rows, fill="", header_fmt=None, row_fmt=None, alignment=None):
->>>>>>> 8d2f9dc3
     if header_fmt is None:
         header_fmt = lambda _: _
     if row_fmt is None:
@@ -942,20 +835,6 @@
         row_fmt(
             "  ".join(
                 getattr(f, a)(l)
-<<<<<<< HEAD
-                for f, l, a in zip(processed_rows[row_num], lengths, align_methods)
-            )
-        )
-        for row_num, row in enumerate(processed_rows)
-    ]
-
-    if len(row_colors) != 0:
-        for line_num, line in enumerate(lines):
-            lines[line_num] = row_colors[line_num] + line + Color.ENDC
-
-    output = "\n".join([header] + lines)
-    return output
-=======
                 for f, l, a in zip(processed_row, lengths, align_methods)
             ),
             original_row,
@@ -976,6 +855,11 @@
         round(bar_length * totals[JobStatus.COMPLETED] / float(totals[TOTAL]))
     )
     held_length = int(round(bar_length * totals[JobStatus.HELD] / float(totals[TOTAL])))
+    run_length = int(
+        round(bar_length * totals[JobStatus.RUNNING] / float(totals[TOTAL]))
+    )
+    idle_length = int(round(bar_length * totals[JobStatus.IDLE] / float(totals[TOTAL])))
+
     completion_percent = round(
         100.0 * totals[JobStatus.COMPLETED] / float(totals[TOTAL]), 1
     )
@@ -983,12 +867,16 @@
 
     complete_bar = "=" * complete_length
     held_bar = "!" * held_length
+    run_bar = "-" * run_length
+    idle_bar = "-" * idle_length
 
     if color:
         complete_bar = colorize(complete_bar, Color.GREEN)
         held_bar = colorize(held_bar, Color.RED)
-
-    bar = complete_bar + held_bar + "-" * (bar_length - complete_length - held_length)
+        run_bar = colorize(run_bar, Color.CYAN)
+        idle_bar = colorize(idle_bar, Color.BRIGHT_YELLOW)
+
+    bar = complete_bar + held_bar + run_bar + idle_bar
     return "[{}] Completed: {}%, Held: {}%".format(
         bar, completion_percent, held_percent,
     )
@@ -1004,7 +892,6 @@
         totals[JobStatus.HELD],
         totals[JobStatus.SUSPENDED],
     )
->>>>>>> 8d2f9dc3
 
 
 if __name__ == "__main__":
